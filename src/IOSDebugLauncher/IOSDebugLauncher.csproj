--- conflicted
+++ resolved
@@ -13,10 +13,7 @@
     <TargetFrameworkVersion>v4.6</TargetFrameworkVersion>
     <FileAlignment>512</FileAlignment>
     <TargetFrameworkProfile />
-<<<<<<< HEAD
-=======
     <OutputPath>$(MIDefaultOutputPath)</OutputPath>
->>>>>>> 8a5ecae7
   </PropertyGroup>
   <PropertyGroup Condition=" '$(Configuration)|$(Platform)' == 'Debug|AnyCPU' ">
     <DebugSymbols>true</DebugSymbols>
